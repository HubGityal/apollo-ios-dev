import OrderedCollections
import GraphQLCompiler
import TemplateString
import Utilities

/// Represents the selections for an entity at different nested type scopes in a tree.
///
/// This data structure is used to memoize the selections for an `Entity` to quickly compute
/// the `mergedSelections` for `SelectionSet`s.
///
/// During the creation of `SelectionSet`s, their `selections` are added to their entities
/// mergedSelectionTree at the appropriate type scope. After all `SelectionSet`s have been added
/// to the `EntitySelectionTree`, the tree can be quickly traversed to collect the selections
/// that will be selected for a given `SelectionSet`'s type scope.
class EntitySelectionTree {
  let rootTypePath: LinkedList<GraphQLCompositeType>
  let rootNode: EntityNode

  init(rootTypePath: LinkedList<GraphQLCompositeType>) {
    self.rootTypePath = rootTypePath
    self.rootNode = EntityNode(rootTypePath: rootTypePath)
  }

  // MARK: - Merge Selection Sets Into Tree

  func mergeIn(
    selections: DirectSelections.ReadOnly,
    with typeInfo: SelectionSet.TypeInfo
  ) {
    let source = MergedSelections.MergedSource(
      typeInfo: typeInfo,
      fragment: nil
    )
    mergeIn(selections: selections, from: source)
  }

  private func mergeIn(selections: DirectSelections.ReadOnly, from source: MergedSelections.MergedSource) {
    guard (!selections.fields.isEmpty || !selections.namedFragments.isEmpty) else {
      return
    }

    let targetNode = Self.findOrCreateNode(
      atEnclosingEntityScope: source.typeInfo.scopePath.head,
      withEntityScopePath: source.typeInfo.scopePath.head.value.scopePath.head,
      from: rootNode,
      withRootTypePath: rootTypePath.head
    )

    targetNode.mergeIn(selections, from: source)
  }

  fileprivate static func findOrCreateNode(
    atEnclosingEntityScope currentEntityScope: LinkedList<ScopeDescriptor>.Node,
    withEntityScopePath currentEntityConditionPath: LinkedList<ScopeCondition>.Node,
    from node: EntityNode,
    withRootTypePath currentRootTypePathNode: LinkedList<GraphQLCompositeType>.Node
  ) -> EntityNode {
    guard let nextEntityTypePath = currentRootTypePathNode.next else {
      // Advance to field node in current entity & type case
      return Self.findOrCreateNode(
        withConditionScopePath: currentEntityScope.value.scopePath.head,
        from: node
      )
    }

    guard let nextConditionPathForCurrentEntity = currentEntityConditionPath.next else {
      // Advance to next entity
      guard let nextEntityScope = currentEntityScope.next else { fatalError() }
      let nextEntityNode = node.childAsEntityNode()

      return findOrCreateNode(
        atEnclosingEntityScope: nextEntityScope,
        withEntityScopePath: nextEntityScope.value.scopePath.head,
        from: nextEntityNode,
        withRootTypePath: nextEntityTypePath
      )
    }

    // Advance to next type case in current entity
    let nextCondition = nextConditionPathForCurrentEntity.value

    let nextNodeForCurrentEntity = node.scope != nextCondition
    ? node.scopeConditionNode(for: nextCondition) : node

    return findOrCreateNode(
      atEnclosingEntityScope: currentEntityScope,
      withEntityScopePath: nextConditionPathForCurrentEntity,
      from: nextNodeForCurrentEntity,
      withRootTypePath: currentRootTypePathNode
    )
  }

  private static func findOrCreateNode(
    withConditionScopePath selectionsScopePath: LinkedList<ScopeCondition>.Node,
    from node: EntityNode
  ) -> EntityNode {
    guard let nextConditionInScopePath = selectionsScopePath.next else {
      // Last condition in field scope path
      let selectionsCondition = selectionsScopePath.value

      return selectionsCondition == node.scope ?
      node : node.scopeConditionNode(for: selectionsCondition)
    }

    let nextCondition = nextConditionInScopePath.value
    let nextConditionNode = node.scopeConditionNode(for: nextCondition)

    return findOrCreateNode(
      withConditionScopePath: nextConditionInScopePath,
      from: nextConditionNode
    )
  }

  // MARK: - Calculate Merged Selections From Tree

  func addMergedSelections(into selections: MergedSelections.Builder) {
    let rootTypePath = selections.typeInfo.scopePath.head
    rootNode.mergeSelections(
      matchingScopePath: rootTypePath,
      into: selections
    )
  }

  class EntityNode {
    typealias Selections = OrderedDictionary<MergedSelections.MergedSource, EntityTreeScopeSelections>
    enum Child {
      case entity(EntityNode)
      case selections(Selections)
    }

    let rootTypePathNode: LinkedList<GraphQLCompositeType>.Node
    let type: GraphQLCompositeType
    let scope: ScopeCondition
    private(set) var child: Child?
    var scopeConditions: OrderedDictionary<ScopeCondition, EntityNode>?
    var mergedFragmentTrees: OrderedDictionary<NamedFragmentSpread, EntitySelectionTree> = [:]

    fileprivate convenience init(rootTypePath: LinkedList<GraphQLCompositeType>) {
      self.init(typeNode: rootTypePath.head)
    }

    private init(typeNode: LinkedList<GraphQLCompositeType>.Node) {
      self.scope = .init(type: typeNode.value)
      self.type = typeNode.value
      self.rootTypePathNode = typeNode

      if let nextNode = typeNode.next {
        child = .entity(EntityNode(typeNode: nextNode))
      } else {
        child = .selections([:])
      }
    }

    private init(
      scope: ScopeCondition,
      type: GraphQLCompositeType,
      rootTypePathNode: LinkedList<GraphQLCompositeType>.Node
    ) {
      self.scope = scope
      self.type = type
      self.rootTypePathNode = rootTypePathNode
    }

    fileprivate func mergeIn(
      _ selections: DirectSelections.ReadOnly,
      from source: MergedSelections.MergedSource
    ) {
      updateSelections {
        $0.updateValue(forKey: source, default: EntityTreeScopeSelections()) {
          $0.mergeIn(selections)
        }
      }
    }

    fileprivate func mergeIn(
      _ selections: EntityTreeScopeSelections,
      from source: MergedSelections.MergedSource
    ) {
      updateSelections {
        $0.updateValue(forKey: source, default: EntityTreeScopeSelections()) {
          $0.mergeIn(selections)
        }
      }
    }

    private func updateSelections(_ block: (inout Selections) -> Void) {
      var entitySelections: Selections

      switch child {
      case .entity:
        fatalError(
          "Selection Merging Error. Please create an issue on Github to report this."
        )

      case let .selections(currentSelections):
        entitySelections = currentSelections

      case .none:
        entitySelections = Selections()
      }

      block(&entitySelections)
      self.child = .selections(entitySelections)
    }

    func mergeSelections(
      matchingScopePath scopePathNode: LinkedList<ScopeDescriptor>.Node,
      into targetSelections: MergedSelections.Builder
    ) {
      mergeSelections(
        matchingScopePath: scopePathNode,
        into: targetSelections,
        transformingSelections: nil
      )
    }

    private func mergeSelections(
      matchingScopePath scopePathNode: LinkedList<ScopeDescriptor>.Node,
      into targetSelections: MergedSelections.Builder,
      transformingSelections: ((Selections) -> Selections)?
    ) {
      switch child {
      case let .entity(entityNode):
        guard let nextScopePathNode = scopePathNode.next else { return }
        entityNode.mergeSelections(matchingScopePath: nextScopePathNode, into: targetSelections)

      case let .selections(selections):
        let selections = transformingSelections?(selections) ?? selections
        for (source, scopeSelections) in selections {
          targetSelections.mergeIn(scopeSelections, from: source)
        }

        if let conditionalScopes = scopeConditions {
          for (condition, node) in conditionalScopes {
            guard !node.scope.isDeferred else { continue }

            if scopePathNode.value.matches(condition) {
              node.mergeSelections(
                matchingScopePath: scopePathNode,
                into: targetSelections,
                transformingSelections: transformingSelections
              )

            } else {
              targetSelections.addMergedInlineFragment(with: condition)
            }
          }
        }

      case .none: break
      }

      if let scopeConditions = scopeConditions {
        for (condition, node) in scopeConditions {
          guard !node.scope.isDeferred else { continue }

          if scopePathNode.value.matches(condition) {
            node.mergeSelections(
              matchingScopePath: scopePathNode,
              into: targetSelections,
              transformingSelections: transformingSelections
            )
          }
        }
      }

      // Add selections from merged fragments
      for (fragmentSpread, mergedFragmentTree) in mergedFragmentTrees {
        mergedFragmentTree.rootNode.mergeSelections(
          matchingScopePath: scopePathNode,
          into: targetSelections,
          transformingSelections: {
            Self.transform(
              selections: $0,
              fromFragment: fragmentSpread
            )
          }
        )
      }
    }

    private static func transform(
      selections: Selections,
      fromFragment fragment: IR.NamedFragmentSpread
    ) -> Selections {
      var newSelections = Selections()

      for source in selections.keys {
        let newSource = source.fragment != nil ? source :
        IR.MergedSelections.MergedSource(
          typeInfo: source.typeInfo, fragment: fragment.fragment
        )

        newSelections[newSource] = selections[source]
      }

      return newSelections
    }

    /// MARK: Create/Get Child Nodes

    fileprivate func childAsEntityNode() -> EntityNode {
      switch child {
      case let .entity(node):
        return node

      case .selections:
        fatalError(
          "Selection Merging Error. Please create an issue on Github to report this."
        )

      case .none:
        let node = EntityNode(typeNode: self.rootTypePathNode.next!)
        self.child = .entity(node)
        return node
      }
    }

    fileprivate func scopeConditionNode(for condition: ScopeCondition) -> EntityNode {
      let nodeCondition = ScopeCondition(
        type: condition.type == self.type ? nil : condition.type,
        conditions: condition.conditions,
        deferCondition: condition.deferCondition
      )

      func createNode() -> EntityNode {
        // When initializing as a conditional scope node, if the `scope` does not have a
        // type condition, we should inherit the parent node's type.
        let nodeType = nodeCondition.type ?? self.type

        return EntityNode(
          scope: nodeCondition,
          type: nodeType,
          rootTypePathNode: self.rootTypePathNode
        )
      }

      guard var scopeConditions = scopeConditions else {
        let node = createNode()
        self.scopeConditions = [nodeCondition: node]
        return node
      }

      guard let node = scopeConditions[condition] else {
        let node = createNode()
        scopeConditions[nodeCondition] = node
        self.scopeConditions = scopeConditions
        return node
      }

      return node
    }
  }
}

class EntityTreeScopeSelections: Equatable {

  fileprivate(set) var fields: OrderedDictionary<String, Field> = [:]
  fileprivate(set) var namedFragments: OrderedDictionary<String, NamedFragmentSpread> = [:]

  init() {}

  fileprivate init(
    fields: OrderedDictionary<String, Field>,
    namedFragments: OrderedDictionary<String, NamedFragmentSpread>
  ) {
    self.fields = fields
    self.namedFragments = namedFragments
  }

  var isEmpty: Bool {
    fields.isEmpty && namedFragments.isEmpty
  }

  private func mergeIn(_ field: Field) {
    fields[field.hashForSelectionSetScope] = field
  }

  private func mergeIn<T: Sequence>(_ fields: T) where T.Element == Field {
    fields.forEach { mergeIn($0) }
  }

  private func mergeIn(_ fragment: NamedFragmentSpread) {
    namedFragments[fragment.hashForSelectionSetScope] = fragment
  }

  private func mergeIn<T: Sequence>(_ fragments: T) where T.Element == NamedFragmentSpread {
    fragments.forEach { mergeIn($0) }
  }

  func mergeIn(_ selections: DirectSelections.ReadOnly) {
    mergeIn(selections.fields.values)
    mergeIn(selections.namedFragments.values)
  }

  func mergeIn(_ selections: EntityTreeScopeSelections) {
    mergeIn(selections.fields.values)
    mergeIn(selections.namedFragments.values)
  }

  static func == (lhs: EntityTreeScopeSelections, rhs: EntityTreeScopeSelections) -> Bool {
    lhs.fields == rhs.fields &&
    lhs.namedFragments == rhs.namedFragments
  }
}

// MARK: - Merge In Other Entity Trees

extension EntitySelectionTree {

  /// Merges an `EntitySelectionTree` from a matching `Entity` in the given `FragmentSpread`
  /// into the receiver.
  ///
  /// - Precondition: This function assumes that the `EntitySelectionTree` being merged in
  /// represents the same entity in the response. Passing a non-matching entity is a serious
  /// programming error and will result in undefined behavior.
  func mergeIn(
    _ otherTree: EntitySelectionTree,
    from fragmentSpread: IR.NamedFragmentSpread
  ) {
    let otherTreeCount = otherTree.rootTypePath.count
    let diffToRoot = rootTypePath.count - otherTreeCount

    precondition(diffToRoot >= 0, "Cannot merge in tree shallower than current tree.")

    var rootEntityToStartMerge: EntityNode = rootNode

    for _ in 0..<diffToRoot {
      rootEntityToStartMerge = rootEntityToStartMerge.childAsEntityNode()
    }

    rootEntityToStartMerge.mergeIn(
      otherTree,
      from: fragmentSpread
    )
  }

}

extension EntitySelectionTree.EntityNode {

  private func findOrCreate(
    fromFragmentScopeNode fragmentNode: LinkedList<ScopeCondition>.Node,
    from rootNode: EntitySelectionTree.EntityNode
  ) -> EntitySelectionTree.EntityNode {
    guard let nextFragmentNode = fragmentNode.next else {
      return rootNode
    }
    let nextNode = rootNode.scopeConditionNode(for: nextFragmentNode.value)
    return findOrCreate(fromFragmentScopeNode: nextFragmentNode, from: nextNode)
  }

  fileprivate func mergeIn(
    _ fragmentTree: EntitySelectionTree,
    from fragmentSpread: IR.NamedFragmentSpread
  ) {
    let rootNodeToStartMerge = findOrCreate(
      fromFragmentScopeNode: fragmentSpread.typeInfo.scopePath.last.value.scopePath.head,
      from: self
    )

    let fragmentType = fragmentSpread.typeInfo.parentType
    let rootTypesMatch = rootNodeToStartMerge.type == fragmentType

    if let inclusionConditions = fragmentSpread.inclusionConditions {
      for conditionGroup in inclusionConditions.elements {
        let scope = ScopeCondition(
          type: rootTypesMatch ? nil : fragmentType,
<<<<<<< HEAD
          conditions: conditionGroup,
          isDeferred: fragmentSpread.isDeferred
=======
          conditions: conditionGroup
>>>>>>> 483d5e0c
        )
        let nodeForMerge = rootNodeToStartMerge.scopeConditionNode(for: scope)

        nodeForMerge.mergedFragmentTrees[fragmentSpread] = fragmentTree
      }

    } else {
      let nodeForMerge = rootTypesMatch ?
      rootNodeToStartMerge :
      rootNodeToStartMerge.scopeConditionNode(
<<<<<<< HEAD
        for: ScopeCondition(type: fragmentType, isDeferred: fragmentSpread.isDeferred)
      )

      nodeForMerge.mergedFragmentTrees[fragmentSpread] = fragmentTree
=======
        for: ScopeCondition(type: fragmentType)
      )

      nextNode.mergeIn(
        fragmentTree.rootNode,
        from: fragment,
        using: entityStorage
      )
    }
  }

  fileprivate func mergeIn(
    _ otherNode: EntitySelectionTree.EntityNode,
    from fragment: NamedFragmentSpread,
    using entityStorage: RootFieldEntityStorage
  ) {
    switch otherNode.child {
    case let .entity(otherNextNode):
      let nextNode = self.childAsEntityNode()
      nextNode.mergeIn(
        otherNextNode,
        from: fragment,
        using: entityStorage
      )

    case let .selections(otherNodeSelections):
      self.mergeIn(
        otherNodeSelections,
        from: fragment,
        using: entityStorage
      )

    case .none:
      break
    }

    if let otherConditions = otherNode.scopeConditions {
      for (otherCondition, otherNode) in otherConditions {
        let conditionNode = self.scopeConditionNode(for: otherCondition)
        conditionNode.mergeIn(
          otherNode,
          from: fragment,
          using: entityStorage
        )
      }
    }
  }

  fileprivate func mergeIn(
    _ selections: Selections,
    from fragment: NamedFragmentSpread,
    using entityStorage: RootFieldEntityStorage
  ) {
    for (source, selections) in selections {
      let newSource = source.fragment != nil ?
      source :
      MergedSelections.MergedSource(
        typeInfo: source.typeInfo, fragment: fragment.fragment
      )

      let fields = selections.fields.mapValues { oldField -> Field in
        if let oldField = oldField as? EntityField {
          let entity = entityStorage.entity(
            for: oldField.entity,
            inFragmentSpreadAtTypePath: fragment.typeInfo
          )

          return EntityField(
            oldField.underlyingField,
            inclusionConditions: oldField.inclusionConditions,
            selectionSet: SelectionSet(
              entity: entity,
              scopePath: oldField.selectionSet.scopePath,
              mergedSelectionsOnly: true)
          )

        } else {
          return oldField
        }
      }

      let fragments = selections.namedFragments.mapValues { oldFragment -> NamedFragmentSpread in
        let entity = entityStorage.entity(
          for: oldFragment.typeInfo.entity,
          inFragmentSpreadAtTypePath: fragment.typeInfo
        )
        return NamedFragmentSpread(
          fragment: oldFragment.fragment,
          typeInfo: SelectionSet.TypeInfo(
            entity: entity,
            scopePath: oldFragment.typeInfo.scopePath
          ),
          inclusionConditions: oldFragment.inclusionConditions
        )
      }

      self.mergeIn(
        EntityTreeScopeSelections(fields: fields, namedFragments: fragments),
        from: newSource
      )
>>>>>>> 483d5e0c
    }
  }

}

// MARK: - CustomDebugStringConvertible

extension EntitySelectionTree: CustomDebugStringConvertible {
  var debugDescription: String {
    """
    rootTypePath: \(rootTypePath.debugDescription)
    \(rootNode.debugDescription)
    """
  }
}

extension EntitySelectionTree.EntityNode: CustomDebugStringConvertible {
  var debugDescription: String {
    TemplateString("""
    \(scope.debugDescription) {
      \(child?.debugDescription ?? "nil")
      \(ifLet: scopeConditions?.values, where: { !$0.isEmpty },
         "conditionalScopes: [\(list: scopeConditions?.values.elements ?? [])]"
      )
      \(if: !mergedFragmentTrees.isEmpty,
         "mergedFragmentTrees: \(mergedFragmentTrees.debugDescription)"
      )
    }
    """).description
  }
}

extension EntitySelectionTree.EntityNode.Child: CustomDebugStringConvertible {
  var debugDescription: String {
    func debugDescription(for selections: EntitySelectionTree.EntityNode.Selections) -> String {
      TemplateString("""
      [
      \(selections.map {
        TemplateString("""
          Source: \($0.key.debugDescription)
            \($0.value.debugDescription)
        """)
      })
      ]
      """).description
    }

    switch self {
    case let .entity(node):
      return "child: \(node.debugDescription)"

    case let .selections(selections):
      return TemplateString("selections: \(debugDescription(for: selections))").description
    }
  }

}

extension EntityTreeScopeSelections: CustomDebugStringConvertible {
  var debugDescription: String {
    """
    Fields: \(fields.values.elements)
    Fragments: \(namedFragments.values.elements.description)
    """
  }
}<|MERGE_RESOLUTION|>--- conflicted
+++ resolved
@@ -466,12 +466,7 @@
       for conditionGroup in inclusionConditions.elements {
         let scope = ScopeCondition(
           type: rootTypesMatch ? nil : fragmentType,
-<<<<<<< HEAD
-          conditions: conditionGroup,
-          isDeferred: fragmentSpread.isDeferred
-=======
           conditions: conditionGroup
->>>>>>> 483d5e0c
         )
         let nodeForMerge = rootNodeToStartMerge.scopeConditionNode(for: scope)
 
@@ -482,113 +477,10 @@
       let nodeForMerge = rootTypesMatch ?
       rootNodeToStartMerge :
       rootNodeToStartMerge.scopeConditionNode(
-<<<<<<< HEAD
-        for: ScopeCondition(type: fragmentType, isDeferred: fragmentSpread.isDeferred)
+        for: ScopeCondition(type: fragmentType)
       )
 
       nodeForMerge.mergedFragmentTrees[fragmentSpread] = fragmentTree
-=======
-        for: ScopeCondition(type: fragmentType)
-      )
-
-      nextNode.mergeIn(
-        fragmentTree.rootNode,
-        from: fragment,
-        using: entityStorage
-      )
-    }
-  }
-
-  fileprivate func mergeIn(
-    _ otherNode: EntitySelectionTree.EntityNode,
-    from fragment: NamedFragmentSpread,
-    using entityStorage: RootFieldEntityStorage
-  ) {
-    switch otherNode.child {
-    case let .entity(otherNextNode):
-      let nextNode = self.childAsEntityNode()
-      nextNode.mergeIn(
-        otherNextNode,
-        from: fragment,
-        using: entityStorage
-      )
-
-    case let .selections(otherNodeSelections):
-      self.mergeIn(
-        otherNodeSelections,
-        from: fragment,
-        using: entityStorage
-      )
-
-    case .none:
-      break
-    }
-
-    if let otherConditions = otherNode.scopeConditions {
-      for (otherCondition, otherNode) in otherConditions {
-        let conditionNode = self.scopeConditionNode(for: otherCondition)
-        conditionNode.mergeIn(
-          otherNode,
-          from: fragment,
-          using: entityStorage
-        )
-      }
-    }
-  }
-
-  fileprivate func mergeIn(
-    _ selections: Selections,
-    from fragment: NamedFragmentSpread,
-    using entityStorage: RootFieldEntityStorage
-  ) {
-    for (source, selections) in selections {
-      let newSource = source.fragment != nil ?
-      source :
-      MergedSelections.MergedSource(
-        typeInfo: source.typeInfo, fragment: fragment.fragment
-      )
-
-      let fields = selections.fields.mapValues { oldField -> Field in
-        if let oldField = oldField as? EntityField {
-          let entity = entityStorage.entity(
-            for: oldField.entity,
-            inFragmentSpreadAtTypePath: fragment.typeInfo
-          )
-
-          return EntityField(
-            oldField.underlyingField,
-            inclusionConditions: oldField.inclusionConditions,
-            selectionSet: SelectionSet(
-              entity: entity,
-              scopePath: oldField.selectionSet.scopePath,
-              mergedSelectionsOnly: true)
-          )
-
-        } else {
-          return oldField
-        }
-      }
-
-      let fragments = selections.namedFragments.mapValues { oldFragment -> NamedFragmentSpread in
-        let entity = entityStorage.entity(
-          for: oldFragment.typeInfo.entity,
-          inFragmentSpreadAtTypePath: fragment.typeInfo
-        )
-        return NamedFragmentSpread(
-          fragment: oldFragment.fragment,
-          typeInfo: SelectionSet.TypeInfo(
-            entity: entity,
-            scopePath: oldFragment.typeInfo.scopePath
-          ),
-          inclusionConditions: oldFragment.inclusionConditions
-        )
-      }
-
-      self.mergeIn(
-        EntityTreeScopeSelections(fields: fields, namedFragments: fragments),
-        from: newSource
-      )
->>>>>>> 483d5e0c
     }
   }
 
